#!/usr/bin/python
# -*- coding: utf-8 -*-

'''
Search Architecture:
 - Have a list of accounts
 - Create an "overseer" thread
 - Search Overseer:
   - Tracks incoming new location values
   - Tracks "paused state"
   - During pause or new location will clears current search queue
   - Starts search_worker threads
 - Search Worker Threads each:
   - Have a unique API login
   - Listens to the same Queue for areas to scan
   - Can re-login as needed
   - Pushes finds to db queue and webhook queue
'''

import logging
import math
import os
import random
import time
import geopy
import geopy.distance
import requests

from datetime import datetime
from threading import Thread
from queue import Queue, Empty

from pgoapi import PGoApi
from pgoapi.utilities import f2i
from pgoapi import utilities as util
from pgoapi.exceptions import AuthException

from .models import parse_map, GymDetails, parse_gyms, MainWorker, WorkerStatus
from .fakePogoApi import FakePogoApi
from .utils import now
import schedulers

from .proxy import get_new_proxy

import terminalsize

log = logging.getLogger(__name__)

TIMESTAMP = '\000\000\000\000\000\000\000\000\000\000\000\000\000\000\000\000\000\000\000\000\000'


# Apply a location jitter
def jitterLocation(location=None, maxMeters=10):
    origin = geopy.Point(location[0], location[1])
    b = random.randint(0, 360)
    d = math.sqrt(random.random()) * (float(maxMeters) / 1000)
    destination = geopy.distance.distance(kilometers=d).destination(origin, b)
    return (destination.latitude, destination.longitude, location[2])


# Thread to handle user input
def switch_status_printer(display_type, current_page):
    # Get a reference to the root logger
    mainlog = logging.getLogger()
    # Disable logging of the first handler - the stream handler, and disable it's output
    mainlog.handlers[0].setLevel(logging.CRITICAL)

    while True:
        # Wait for the user to press a key
        command = raw_input()

        if command == '':
            # Switch between logging and display.
            if display_type[0] != 'logs':
                # Disable display, enable on screen logging
                mainlog.handlers[0].setLevel(logging.DEBUG)
                display_type[0] = 'logs'
                # If logs are going slowly, sometimes it's hard to tell you switched.  Make it clear.
                print 'Showing logs...'
            elif display_type[0] == 'logs':
                # Enable display, disable on screen logging (except for critical messages)
                mainlog.handlers[0].setLevel(logging.CRITICAL)
                display_type[0] = 'workers'
        elif command.isdigit():
                current_page[0] = int(command)
                mainlog.handlers[0].setLevel(logging.CRITICAL)
                display_type[0] = 'workers'
        elif command.lower() == 'f':
                mainlog.handlers[0].setLevel(logging.CRITICAL)
                display_type[0] = 'failedaccounts'


# Thread to print out the status of each worker
def status_printer(threadStatus, search_items_queue, db_updates_queue, wh_queue, account_queue, account_failures):
    display_type = ["workers"]
    current_page = [1]

    # Start another thread to get user input
    t = Thread(target=switch_status_printer,
               name='switch_status_printer',
               args=(display_type, current_page))
    t.daemon = True
    t.start()

    while True:
        time.sleep(1)

        if display_type[0] == 'logs':
            # In log display mode, we don't want to show anything
            continue

        # Create a list to hold all the status lines, so they can be printed all at once to reduce flicker
        status_text = []

        if display_type[0] == 'workers':

            # Get the terminal size
            width, height = terminalsize.get_terminal_size()
            # Queue and overseer take 2 lines.  Switch message takes up 2 lines.  Remove an extra 2 for things like screen status lines.
            usable_height = height - 6
            # Prevent people running terminals only 6 lines high from getting a divide by zero
            if usable_height < 1:
                usable_height = 1

            # Calculate total skipped items
            skip_total = 0
            for item in threadStatus:
                if 'skip' in threadStatus[item]:
                    skip_total += threadStatus[item]['skip']

            # Print the queue length
            status_text.append('Queues: {} search items, {} db updates, {} webhook.  Total skipped items: {}. Spare accounts available: {}. Accounts on hold: {}'.format(search_items_queue.qsize(), db_updates_queue.qsize(), wh_queue.qsize(), skip_total, account_queue.qsize(), len(account_failures)))

            # Print status of overseer
            status_text.append('{} Overseer: {}'.format(threadStatus['Overseer']['scheduler'], threadStatus['Overseer']['message']))

            # Calculate the total number of pages.  Subtracting 1 for the overseer.
            total_pages = math.ceil((len(threadStatus) - 1) / float(usable_height))

            # Prevent moving outside the valid range of pages
            if current_page[0] > total_pages:
                current_page[0] = total_pages
            if current_page[0] < 1:
                current_page[0] = 1

            # Calculate which lines to print
            start_line = usable_height * (current_page[0] - 1)
            end_line = start_line + usable_height
            current_line = 1

            # Find the longest username and proxy
            userlen = 4
            proxylen = 5
            for item in threadStatus:
                if threadStatus[item]['type'] == 'Worker':
                    userlen = max(userlen, len(threadStatus[item]['user']))
                    if 'proxy_display' in threadStatus[item]:
                        proxylen = max(proxylen, len(str(threadStatus[item]['proxy_display'])))

            # How pretty
            status = '{:10} | {:5} | {:' + str(userlen) + '} | {:' + str(proxylen) + '} | {:7} | {:6} | {:5} | {:7} | {:10}'

            # Print the worker status
            status_text.append(status.format('Worker ID', 'Start', 'User', 'Proxy', 'Success', 'Failed', 'Empty', 'Skipped', 'Message'))
            for item in sorted(threadStatus):
                if(threadStatus[item]['type'] == 'Worker'):
                    current_line += 1

                    # Skip over items that don't belong on this page
                    if current_line < start_line:
                        continue
                    if current_line > end_line:
                        break

                    status_text.append(status.format(item, time.strftime('%H:%M', time.localtime(threadStatus[item]['starttime'])), threadStatus[item]['user'], threadStatus[item]['proxy_display'], threadStatus[item]['success'], threadStatus[item]['fail'], threadStatus[item]['noitems'], threadStatus[item]['skip'], threadStatus[item]['message']))

        elif display_type[0] == 'failedaccounts':
            status_text.append('-----------------------------------------')
            status_text.append('Accounts on hold:')
            status_text.append('-----------------------------------------')

            # Find the longest account name
            userlen = 4
            for account in account_failures:
                userlen = max(userlen, len(account['account']['username']))

            status = '{:' + str(userlen) + '} | {:10} | {:20}'
            status_text.append(status.format('User', 'Hold Time', 'Reason'))

            for account in account_failures:
                status_text.append(status.format(account['account']['username'], time.strftime('%H:%M:%S', time.localtime(account['last_fail_time'])), account['reason']))

        # Print the status_text for the current screen
        status_text.append('Page {}/{}. Page number to switch pages. F to show on hold accounts. <ENTER> alone to switch between status and log view'.format(current_page[0], total_pages))
        # Clear the screen
        os.system('cls' if os.name == 'nt' else 'clear')
        # Print status
        print "\n".join(status_text)


# The account recycler monitors failed accounts and places them back in the account queue 2 hours after they failed.
# This allows accounts that were soft banned to be retried after giving them a chance to cool down.
def account_recycler(accounts_queue, account_failures, args):
    while True:
        # Run once a minute
        time.sleep(60)
        log.info('Account recycler running. Checking status of {} accounts'.format(len(account_failures)))

        # Create a new copy of the failure list to search through, so we can iterate through it without it changing
        failed_temp = list(account_failures)

        # Search through the list for any item that last failed before -ari/--account-rest-interval seconds
        ok_time = now() - args.account_rest_interval
        for a in failed_temp:
            if a['last_fail_time'] <= ok_time:
                # Remove the account from the real list, and add to the account queue
                log.info('Account {} returning to active duty.'.format(a['account']['username']))
                account_failures.remove(a)
                accounts_queue.put(a['account'])
            else:
                log.info('Account {} needs to cool off for {} seconds due to {}'.format(a['account']['username'], a['last_fail_time'] - ok_time, a['reason']))


def worker_status_db_thread(threads_status, name, db_updates_queue):
    log.info("Clearing previous statuses for '%s' worker", name)
    WorkerStatus.delete().where(WorkerStatus.worker_name == name).execute()

    while True:
        workers = {}
        overseer = None
        for status in threads_status.values():
            if status['type'] == 'Overseer':
                overseer = {
                    'worker_name': name,
                    'message': status['message'],
                    'method': status['scheduler'],
                    'last_modified': datetime.utcnow()
                }
            if status['type'] == 'Worker':
                workers[status['user']] = {
                    'username': status['user'],
                    'worker_name': name,
                    'success': status['success'],
                    'fail': status['fail'],
                    'no_items': status['noitems'],
                    'skip': status['skip'],
                    'last_modified': datetime.utcnow(),
                    'message': status['message']
                }
        if overseer is not None:
            db_updates_queue.put((MainWorker, {0: overseer}))
            db_updates_queue.put((WorkerStatus, workers))
        time.sleep(3)


# The main search loop that keeps an eye on the over all process
def search_overseer_thread(args, new_location_queue, pause_bit, heartb, encryption_lib_path, db_updates_queue, wh_queue):

    log.info('Search overseer starting')

    search_items_queue = Queue()
    account_queue = Queue()
    threadStatus = {}

    '''
    Create a queue of accounts for workers to pull from. When a worker has failed too many times,
    it can get a new account from the queue and reinitialize the API. Workers should return accounts
    to the queue so they can be tried again later, but must wait a bit before doing do so to
    prevent accounts from being cycled through too quickly.
    '''
    for i, account in enumerate(args.accounts):
        account_queue.put(account)

    # Create a list for failed accounts
    account_failures = []

    threadStatus['Overseer'] = {
        'message': 'Initializing',
        'type': 'Overseer',
        'scheduler': args.scheduler
    }

    if(args.print_status):
        log.info('Starting status printer thread')
        t = Thread(target=status_printer,
                   name='status_printer',
                   args=(threadStatus, search_items_queue, db_updates_queue, wh_queue, account_queue, account_failures))
        t.daemon = True
        t.start()

    # Create account recycler thread
    log.info('Starting account recycler thread')
    t = Thread(target=account_recycler, name='account-recycler', args=(account_queue, account_failures, args))
    t.daemon = True
    t.start()

    if args.status_name is not None:
        log.info('Starting status database thread')
        t = Thread(target=worker_status_db_thread,
                   name='status_worker_db',
                   args=(threadStatus, args.status_name, db_updates_queue))
        t.daemon = True
        t.start()

    # Create specified number of search_worker_thread
    log.info('Starting search worker threads')
    for i in range(0, args.workers):
        log.debug('Starting search worker thread %d', i)

        # Set proxy for each worker, using round robin
        proxy_display = 'No'
        proxy_url = False    # Will be assigned inside a search thread

        workerId = 'Worker {:03}'.format(i)
        threadStatus[workerId] = {
            'type': 'Worker',
            'message': 'Creating thread...',
            'success': 0,
            'fail': 0,
            'noitems': 0,
            'skip': 0,
            'user': '',
            'proxy_display': proxy_display,
            'proxy_url': proxy_url,
            'location': False,
            'last_scan_time': 0,
        }

        t = Thread(target=search_worker_thread,
                   name='search-worker-{}'.format(i),
                   args=(args, account_queue, account_failures, search_items_queue, pause_bit,
                         encryption_lib_path, threadStatus[workerId],
                         db_updates_queue, wh_queue))
        t.daemon = True
        t.start()

    # A place to track the current location
    current_location = False

    # Create the appropriate type of scheduler to handle the search queue.
    scheduler = schedulers.SchedulerFactory.get_scheduler(args.scheduler, [search_items_queue], threadStatus, args)

    # The real work starts here but will halt on pause_bit.set()
    while True:

        if args.on_demand_timeout > 0 and (now() - args.on_demand_timeout) > heartb[0]:
            pause_bit.set()
            log.info("Searching paused due to inactivity...")

        # Wait here while scanning is paused
        while pause_bit.is_set():
            scheduler.scanning_paused()
            time.sleep(1)

        # If a new location has been passed to us, get the most recent one
        if not new_location_queue.empty():
            log.info('New location caught, moving search grid')
            try:
                while True:
                    current_location = new_location_queue.get_nowait()
            except Empty:
                pass
            scheduler.location_changed(current_location)

        # If there are no search_items_queue either the loop has finished (or been
        # cleared above) -- either way, time to fill it back up
        if search_items_queue.empty():
            log.debug('Search queue empty, scheduling more items to scan')
            scheduler.schedule()
        else:
            nextitem = search_items_queue.queue[0]
            threadStatus['Overseer']['message'] = 'Processing search queue, next item is {:6f},{:6f}'.format(nextitem[1][0], nextitem[1][1])
            # If times are specified, print the time of the next queue item, and how many seconds ahead/behind realtime
            if nextitem[2]:
                threadStatus['Overseer']['message'] += ' @ {}'.format(time.strftime('%H:%M:%S', time.localtime(nextitem[2])))
                if nextitem[2] > now():
                    threadStatus['Overseer']['message'] += ' ({}s ahead)'.format(nextitem[2] - now())
                else:
                    threadStatus['Overseer']['message'] += ' ({}s behind)'.format(now() - nextitem[2])

        # Now we just give a little pause here
        time.sleep(1)


def search_worker_thread(args, account_queue, account_failures, search_items_queue, pause_bit, encryption_lib_path, status, dbq, whq):

    log.debug('Search worker thread starting')

    # The outer forever loop restarts only when the inner one is intentionally exited - which should only be done when the worker is failing too often, and probably banned.
    # This reinitializes the API and grabs a new account from the queue.
    while True:
        try:
            status['starttime'] = now()

            # Get account
            status['message'] = 'Waiting to get new account from the queue'
            log.info(status['message'])
            account = account_queue.get()
            status['message'] = 'Switching to account {}'.format(account['username'])
            status['user'] = account['username']
            log.info(status['message'])

            stagger_thread(args, account)

            # New lease of life right here
            status['fail'] = 0
            status['success'] = 0
            status['noitems'] = 0
            status['skip'] = 0
            status['location'] = False
            status['last_scan_time'] = 0

            # sleep when consecutive_fails reaches max_failures, overall fails for stat purposes
            consecutive_fails = 0
            consecutive_empties = 0

            # sleep when consecutive_noitems reaches max_empty, overall noitems for stat purposes
            consecutive_noitems = 0

            # Create the API instance this will use
            if args.mock != '':
                api = FakePogoApi(args.mock)
            else:
                api = PGoApi()

            # New account - new proxy
            if args.proxy:
                # If proxy is not assigned yet or if proxy-rotation is defined - query for new proxy
                if (not status['proxy_url']) or \
                   ((args.proxy_rotation is not None) and (args.proxy_rotation != 'none')):

                    proxy_num, status['proxy_url'] = get_new_proxy(args)
                    if args.proxy_display.upper() != 'FULL':
                        status['proxy_display'] = proxy_num
                    else:
                        status['proxy_display'] = status['proxy_url']

            if status['proxy_url']:
                log.debug("Using proxy %s", status['proxy_url'])
                api.set_proxy({'http': status['proxy_url'], 'https': status['proxy_url']})

            api.activate_signature(encryption_lib_path)

            # The forever loop for the searches
            while True:

                while pause_bit.is_set():
                    status['message'] = 'Scanning paused'
                    time.sleep(2)

                # If this account has been messing up too hard, let it rest
                if (args.max_failures > 0) and (consecutive_fails >= args.max_failures):
                    status['message'] = 'Account {} failed more than {} scans; possibly bad account. Switching accounts...'.format(account['username'], args.max_failures)
                    log.warning(status['message'])
                    account_failures.append({'account': account, 'last_fail_time': now(), 'reason': 'failures'})
                    break  # exit this loop to get a new account and have the API recreated

<<<<<<< HEAD
                # If this account had not find anything for too long, let it rest
                if (args.max_empty > 0) and (consecutive_noitems >= args.max_empty):
                    status['message'] = 'Account {} returned empty scan for more than {} scans; possibly ip is banned. Switching accounts...'.format(account['username'], args.max_empty)
                    log.warning(status['message'])
                    account_failures.append({'account': account, 'last_fail_time': now(), 'reason': 'empty scans'})
                    break  # exit this loop to get a new account and have the API recreated

                # If used proxy disappears from "live list" after background checking - switch account but DO not freeze it (it's not an account failure)
                if (args.proxy) and (not status['proxy_url'] in args.proxy):
                    status['message'] = 'Account {} proxy {} is not in a live list any more. Switching accounts...'.format(account['username'], status['proxy_url'])
                    log.warning(status['message'])
                    account_queue.put(account)  # experimantal, nobody did this before :)
                    break  # exit this loop to get a new account and have the API recreated
=======
                if args.captcha_solving:

                    if consecutive_empties >= 2:
                        captcha_url = captcha_request(api)

                        if len(captcha_url) > 1:
                            status['message'] = 'Account {} is encountering a captcha, starting 2captcha sequence'.format(account['username'])
                            log.warning(status['message'])
                            captcha_token = token_request(args, status, captcha_url)

                            if 'ERROR' in captcha_token:
                                log.warning("Unable to resolve captcha, please check your 2captcha API key and/or wallet balance")
                                account_failures.append({'account': account, 'last_fail_time': now(), 'reason': 'catpcha failed to verify'})
                                break

                            else:
                                status['message'] = 'Retrieved captcha token, attempting to verify challenge for {}'.format(account['username'])
                                log.info(status['message'])
                                response = api.verify_challenge(token=captcha_token)

                                if 'success' in response['responses']['VERIFY_CHALLENGE']:
                                    status['message'] = "Account {} successfully uncaptcha'd".format(account['username'])
                                    log.info(status['message'])

                                else:
                                    status['message'] = "Account {} failed verifyChallenge, putting away account for now".format(account['username'])
                                    log.info(status['message'])
                                    account_failures.append({'account': account, 'last_fail_time': now(), 'reason': 'catpcha failed to verify'})
                                    break
                                time.sleep(1)

                while pause_bit.is_set():
                    status['message'] = 'Scanning paused'
                    time.sleep(2)
>>>>>>> 3c9a2baa

                # If this account has been running too long, let it rest
                if (args.account_search_interval is not None):
                    if (status['starttime'] <= (now() - args.account_search_interval)):
                        status['message'] = 'Account {} is being rotated out to rest.'.format(account['username'])
                        log.info(status['message'])
                        account_failures.append({'account': account, 'last_fail_time': now(), 'reason': 'rest interval'})
                        break

                # Grab the next thing to search (when available)
                status['message'] = 'Waiting for item from queue'
                step, step_location, appears, leaves = search_items_queue.get()

                # too soon?
                if appears and now() < appears + 10:  # adding a 10 second grace period
                    first_loop = True
                    paused = False
                    while now() < appears + 10:
                        if pause_bit.is_set():
                            paused = True
                            break  # why can't python just have `break 2`...
                        remain = appears - now() + 10
                        status['message'] = 'Early for {:6f},{:6f}; waiting {}s...'.format(step_location[0], step_location[1], remain)
                        if first_loop:
                            log.info(status['message'])
                            first_loop = False
                        time.sleep(1)
                    if paused:
                        search_items_queue.task_done()
                        continue

                # too late?
                if leaves and now() > (leaves - args.min_seconds_left):
                    search_items_queue.task_done()
                    status['skip'] += 1
                    # it is slightly silly to put this in status['message'] since it'll be overwritten very shortly after. Oh well.
                    status['message'] = 'Too late for location {:6f},{:6f}; skipping'.format(step_location[0], step_location[1])
                    log.info(status['message'])
                    # No sleep here; we've not done anything worth sleeping for. Plus we clearly need to catch up!
                    continue

                # Let the api know where we intend to be for this loop
                # doing this before check_login so it does not also have to be done there
                # when the auth token is refreshed
                api.set_position(*step_location)

                # Ok, let's get started -- check our login status
                status['message'] = 'Logging in...'
                check_login(args, account, api, step_location, status['proxy_url'])

                # putting this message after the check_login so the messages aren't out of order
                status['message'] = 'Searching at {:6f},{:6f}'.format(step_location[0], step_location[1])
                log.info(status['message'])

                # Make the actual request (finally!)
                status['message'] = 'Searching at {:6f},{:6f}'.format(step_location[0], step_location[1])
                log.info(status['message'])
                response_dict = map_request(api, step_location, args.jitter)

                # G'damnit, nothing back. Mark it up, sleep, carry on
                if not response_dict:
                    status['fail'] += 1
                    consecutive_fails += 1
                    # consecutive_noitems = 0 - I propose to leave noitems counter in case of error
                    status['message'] = 'Invalid response at {:6f},{:6f}, abandoning location'.format(step_location[0], step_location[1])
                    log.error(status['message'])
                    time.sleep(args.scan_delay)
                    continue

                # Got the response, parse it out, send to_do's to db/wh queues
                try:
                    parsed = parse_map(args, response_dict, step_location, dbq, whq, api)
                    search_items_queue.task_done()
                    if parsed['count'] > 0:
                        status['success'] += 1
<<<<<<< HEAD
                        consecutive_noitems = 0
                    else:
                        status['noitems'] += 1
                        consecutive_noitems += 1
=======
                        consecutive_empties = 0
                    else:
                        status['noitems'] += 1
                        consecutive_empties += 1
>>>>>>> 3c9a2baa
                    consecutive_fails = 0
                    status['message'] = 'Search at {:6f},{:6f} completed with {} finds'.format(step_location[0], step_location[1], parsed['count'])
                    log.debug(status['message'])
                # except KeyError as e:
                except Exception as e:
                    parsed = False
                    status['fail'] += 1
                    consecutive_fails += 1
                    # consecutive_noitems = 0 - I propose to leave noitems counter in case of error
                    status['message'] = 'Map parse failed at {:6f},{:6f}, abandoning location. {} may be banned.'.format(step_location[0], step_location[1], account['username'])
                    log.exception('{}. Exception message: {}'.format(status['message'], e))

                # Get detailed information about gyms
                if args.gym_info and parsed:
                    # build up a list of gyms to update
                    gyms_to_update = {}
                    for gym in parsed['gyms'].values():
                        # Can only get gym details within 1km of our position
                        distance = calc_distance(step_location, [gym['latitude'], gym['longitude']])
                        if distance < 1:
                            # check if we already have details on this gym (if not, get them)
                            try:
                                record = GymDetails.get(gym_id=gym['gym_id'])
                            except GymDetails.DoesNotExist as e:
                                gyms_to_update[gym['gym_id']] = gym
                                continue

                            # if we have a record of this gym already, check if the gym has been updated since our last update
                            if record.last_scanned < gym['last_modified']:
                                gyms_to_update[gym['gym_id']] = gym
                                continue
                            else:
                                log.debug('Skipping update of gym @ %f/%f, up to date', gym['latitude'], gym['longitude'])
                                continue
                        else:
                            log.debug('Skipping update of gym @ %f/%f, too far away from our location at %f/%f (%fkm)', gym['latitude'], gym['longitude'], step_location[0], step_location[1], distance)

                    if len(gyms_to_update):
                        gym_responses = {}
                        current_gym = 1
                        status['message'] = 'Updating {} gyms for location {},{}...'.format(len(gyms_to_update), step_location[0], step_location[1])
                        log.debug(status['message'])

                        for gym in gyms_to_update.values():
                            status['message'] = 'Getting details for gym {} of {} for location {:6f},{:6f}...'.format(current_gym, len(gyms_to_update), step_location[0], step_location[1])
                            time.sleep(random.random() + 2)
                            response = gym_request(api, step_location, gym)

                            # todo: if not response => +1 fail?, error status?, continue/break?

                            # make sure the gym was in range. (sometimes the API gets cranky about gyms that are ALMOST 1km away)
                            if response['responses']['GET_GYM_DETAILS']['result'] == 2:
                                log.warning('Gym @ %f/%f is out of range (%dkm), skipping', gym['latitude'], gym['longitude'], distance)
                            else:
                                gym_responses[gym['gym_id']] = response['responses']['GET_GYM_DETAILS']

                            # increment which gym we're on (for status messages)
                            current_gym += 1

                        status['message'] = 'Processing details of {} gyms for location {:6f},{:6f}...'.format(len(gyms_to_update), step_location[0], step_location[1])
                        log.debug(status['message'])

                        if gym_responses:
                            parse_gyms(args, gym_responses, whq)

                # Record the time and place the worker left off at
                status['last_scan_time'] = now()
                status['location'] = step_location

                # Always delay the desired amount after "scan" completion
                status['message'] += ', sleeping {}s until {}'.format(args.scan_delay, time.strftime('%H:%M:%S', time.localtime(time.time() + args.scan_delay)))
                time.sleep(args.scan_delay)

        # catch any process exceptions, log them, and continue the thread
        except Exception as e:
            status['message'] = 'Exception in search_worker using account {}. Restarting with fresh account. See logs for details.'.format(account['username'])
            time.sleep(args.scan_delay)
            log.error('Exception in search_worker under account {} Exception message: {}'.format(account['username'], e))
            account_failures.append({'account': account, 'last_fail_time': now(), 'reason': 'exception'})


def check_login(args, account, api, position, proxy_url):

    # Logged in? Enough time left? Cool!
    if api._auth_provider and api._auth_provider._ticket_expire:
        remaining_time = api._auth_provider._ticket_expire / 1000 - time.time()
        if remaining_time > 60:
            log.debug('Credentials remain valid for another %f seconds', remaining_time)
            return

    # Try to login (a few times, but don't get stuck here)
    i = 0
    while i < args.login_retries:
        try:
            if proxy_url:
                api.set_authentication(provider=account['auth_service'], username=account['username'], password=account['password'], proxy_config={'http': proxy_url, 'https': proxy_url})
            else:
                api.set_authentication(provider=account['auth_service'], username=account['username'], password=account['password'])
            break
        except AuthException:
            if i >= args.login_retries:
                raise TooManyLoginAttempts('Exceeded login attempts')
            else:
                i += 1
                log.error('Failed to login to Pokemon Go with account %s. Trying again in %g seconds', account['username'], args.login_delay)
                time.sleep(args.login_delay)

    log.debug('Login for account %s successful', account['username'])
    time.sleep(20)


def map_request(api, position, jitter=False):
    # create scan_location to send to the api based off of position, because tuples aren't mutable
    if jitter:
        # jitter it, just a little bit.
        scan_location = jitterLocation(position)
        log.debug('Jittered to: %f/%f/%f', scan_location[0], scan_location[1], scan_location[2])
    else:
        # Just use the original coordinates
        scan_location = position

    try:
        cell_ids = util.get_cell_ids(scan_location[0], scan_location[1])
        timestamps = [0, ] * len(cell_ids)
        return api.get_map_objects(latitude=f2i(scan_location[0]),
                                   longitude=f2i(scan_location[1]),
                                   since_timestamp_ms=timestamps,
                                   cell_id=cell_ids)
    except Exception as e:
        log.warning('Exception while downloading map: %s', e)
        return False


def gym_request(api, position, gym):
    try:
        log.debug('Getting details for gym @ %f/%f (%fkm away)', gym['latitude'], gym['longitude'], calc_distance(position, [gym['latitude'], gym['longitude']]))
        x = api.get_gym_details(gym_id=gym['gym_id'],
                                player_latitude=f2i(position[0]),
                                player_longitude=f2i(position[1]),
                                gym_latitude=gym['latitude'],
                                gym_longitude=gym['longitude'])

        # print pretty(x)
        return x

    except Exception as e:
        log.warning('Exception while downloading gym details: %s', e)
        return False


def captcha_request(api):
    response = api.check_challenge()
    captcha_url = response['responses']['CHECK_CHALLENGE']['challenge_url']
    return captcha_url


def token_request(args, status, url):
    s = requests.Session()
    # Fetch the CAPTCHA_ID from 2captcha
    try:
        captcha_id = s.post("http://2captcha.com/in.php?key={}&method=userrecaptcha&googlekey={}&pageurl={}".format(args.captcha_key, args.captcha_dsk, url)).text.split('|')[1]
        captcha_id = str(captcha_id)
    # IndexError implies that the retuned response was a 2captcha error
    except IndexError:
        return 'ERROR'
    status['message'] = 'Retrieved captcha ID: {}; now retrieving token'.format(captcha_id)
    log.info(status['message'])
    # Get the response, retry every 5 seconds if its not ready
    recaptcha_response = s.get("http://2captcha.com/res.php?key={}&action=get&id={}".format(args.captcha_key, captcha_id)).text
    while 'CAPCHA_NOT_READY' in recaptcha_response:
        log.info("Captcha token is not ready, retrying in 5 seconds")
        time.sleep(5)
        recaptcha_response = s.get("http://2captcha.com/res.php?key={}&action=get&id={}".format(args.captcha_key, captcha_id)).text
    token = str(recaptcha_response.split('|')[1])
    return token


def calc_distance(pos1, pos2):
    R = 6378.1  # km radius of the earth

    dLat = math.radians(pos1[0] - pos2[0])
    dLon = math.radians(pos1[1] - pos2[1])

    a = math.sin(dLat / 2) * math.sin(dLat / 2) + \
        math.cos(math.radians(pos1[0])) * math.cos(math.radians(pos2[0])) * \
        math.sin(dLon / 2) * math.sin(dLon / 2)

    c = 2 * math.atan2(math.sqrt(a), math.sqrt(1 - a))
    d = R * c

    return d


# Delay each thread start time so that logins only occur ~1s
def stagger_thread(args, account):
    if args.accounts.index(account) == 0:
        return  # No need to delay the first one
    delay = args.accounts.index(account) + ((random.random() - .5) / 2)
    log.debug('Delaying thread startup for %.2f seconds', delay)
    time.sleep(delay)


class TooManyLoginAttempts(Exception):
    pass<|MERGE_RESOLUTION|>--- conflicted
+++ resolved
@@ -412,7 +412,6 @@
 
             # sleep when consecutive_fails reaches max_failures, overall fails for stat purposes
             consecutive_fails = 0
-            consecutive_empties = 0
 
             # sleep when consecutive_noitems reaches max_empty, overall noitems for stat purposes
             consecutive_noitems = 0
@@ -443,6 +442,36 @@
 
             # The forever loop for the searches
             while True:
+                if args.captcha_solving:
+
+                    if consecutive_noitems >= 2:
+                        captcha_url = captcha_request(api)
+
+                        if len(captcha_url) > 1:
+                            status['message'] = 'Account {} is encountering a captcha, starting 2captcha sequence'.format(account['username'])
+                            log.warning(status['message'])
+                            captcha_token = token_request(args, status, captcha_url)
+
+                            if 'ERROR' in captcha_token:
+                                log.warning("Unable to resolve captcha, please check your 2captcha API key and/or wallet balance")
+                                account_failures.append({'account': account, 'last_fail_time': now(), 'reason': 'catpcha failed to verify'})
+                                break
+
+                            else:
+                                status['message'] = 'Retrieved captcha token, attempting to verify challenge for {}'.format(account['username'])
+                                log.info(status['message'])
+                                response = api.verify_challenge(token=captcha_token)
+
+                                if 'success' in response['responses']['VERIFY_CHALLENGE']:
+                                    status['message'] = "Account {} successfully uncaptcha'd".format(account['username'])
+                                    log.info(status['message'])
+
+                                else:
+                                    status['message'] = "Account {} failed verifyChallenge, putting away account for now".format(account['username'])
+                                    log.info(status['message'])
+                                    account_failures.append({'account': account, 'last_fail_time': now(), 'reason': 'catpcha failed to verify'})
+                                    break
+                                time.sleep(1)
 
                 while pause_bit.is_set():
                     status['message'] = 'Scanning paused'
@@ -455,7 +484,6 @@
                     account_failures.append({'account': account, 'last_fail_time': now(), 'reason': 'failures'})
                     break  # exit this loop to get a new account and have the API recreated
 
-<<<<<<< HEAD
                 # If this account had not find anything for too long, let it rest
                 if (args.max_empty > 0) and (consecutive_noitems >= args.max_empty):
                     status['message'] = 'Account {} returned empty scan for more than {} scans; possibly ip is banned. Switching accounts...'.format(account['username'], args.max_empty)
@@ -469,42 +497,6 @@
                     log.warning(status['message'])
                     account_queue.put(account)  # experimantal, nobody did this before :)
                     break  # exit this loop to get a new account and have the API recreated
-=======
-                if args.captcha_solving:
-
-                    if consecutive_empties >= 2:
-                        captcha_url = captcha_request(api)
-
-                        if len(captcha_url) > 1:
-                            status['message'] = 'Account {} is encountering a captcha, starting 2captcha sequence'.format(account['username'])
-                            log.warning(status['message'])
-                            captcha_token = token_request(args, status, captcha_url)
-
-                            if 'ERROR' in captcha_token:
-                                log.warning("Unable to resolve captcha, please check your 2captcha API key and/or wallet balance")
-                                account_failures.append({'account': account, 'last_fail_time': now(), 'reason': 'catpcha failed to verify'})
-                                break
-
-                            else:
-                                status['message'] = 'Retrieved captcha token, attempting to verify challenge for {}'.format(account['username'])
-                                log.info(status['message'])
-                                response = api.verify_challenge(token=captcha_token)
-
-                                if 'success' in response['responses']['VERIFY_CHALLENGE']:
-                                    status['message'] = "Account {} successfully uncaptcha'd".format(account['username'])
-                                    log.info(status['message'])
-
-                                else:
-                                    status['message'] = "Account {} failed verifyChallenge, putting away account for now".format(account['username'])
-                                    log.info(status['message'])
-                                    account_failures.append({'account': account, 'last_fail_time': now(), 'reason': 'catpcha failed to verify'})
-                                    break
-                                time.sleep(1)
-
-                while pause_bit.is_set():
-                    status['message'] = 'Scanning paused'
-                    time.sleep(2)
->>>>>>> 3c9a2baa
 
                 # If this account has been running too long, let it rest
                 if (args.account_search_interval is not None):
@@ -580,17 +572,10 @@
                     search_items_queue.task_done()
                     if parsed['count'] > 0:
                         status['success'] += 1
-<<<<<<< HEAD
                         consecutive_noitems = 0
                     else:
                         status['noitems'] += 1
                         consecutive_noitems += 1
-=======
-                        consecutive_empties = 0
-                    else:
-                        status['noitems'] += 1
-                        consecutive_empties += 1
->>>>>>> 3c9a2baa
                     consecutive_fails = 0
                     status['message'] = 'Search at {:6f},{:6f} completed with {} finds'.format(step_location[0], step_location[1], parsed['count'])
                     log.debug(status['message'])
