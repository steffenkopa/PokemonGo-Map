#!/usr/bin/python
# -*- coding: utf-8 -*-

'''
Search Architecture:
 - Have a list of accounts
 - Create an "overseer" thread
 - Search Overseer:
   - Tracks incoming new location values
   - Tracks "paused state"
   - During pause or new location will clears current search queue
   - Starts search_worker threads
 - Search Worker Threads each:
   - Have a unique API login
   - Listens to the same Queue for areas to scan
   - Can re-login as needed
   - Pushes finds to db queue and webhook queue
'''

import logging
import math
import os
import sys
import traceback
import random
import time
import geopy
import geopy.distance
import requests

from datetime import datetime
from threading import Thread
from queue import Queue, Empty

from pgoapi import PGoApi
from pgoapi.utilities import f2i
from pgoapi import utilities as util
from pgoapi.exceptions import AuthException

from .models import parse_map, GymDetails, parse_gyms, MainWorker, WorkerStatus
from .fakePogoApi import FakePogoApi
from .utils import now
from .transform import get_new_coords
import schedulers

from .proxy import get_new_proxy

import terminalsize

log = logging.getLogger(__name__)

TIMESTAMP = '\000\000\000\000\000\000\000\000\000\000\000\000\000\000\000\000\000\000\000\000\000'


# Apply a location jitter.
def jitterLocation(location=None, maxMeters=10):
    origin = geopy.Point(location[0], location[1])
    b = random.randint(0, 360)
    d = math.sqrt(random.random()) * (float(maxMeters) / 1000)
    destination = geopy.distance.distance(kilometers=d).destination(origin, b)
    return (destination.latitude, destination.longitude, location[2])


# Thread to handle user input.
def switch_status_printer(display_type, current_page):
    # Get a reference to the root logger.
    mainlog = logging.getLogger()
    # Disable logging of the first handler - the stream handler, and disable it's output.
    mainlog.handlers[0].setLevel(logging.CRITICAL)

    while True:
        # Wait for the user to press a key.
        command = raw_input()

        if command == '':
            # Switch between logging and display.
            if display_type[0] != 'logs':
                # Disable display, enable on screen logging.
                mainlog.handlers[0].setLevel(logging.DEBUG)
                display_type[0] = 'logs'
                # If logs are going slowly, sometimes it's hard to tell you switched.  Make it clear.
                print 'Showing logs...'
            elif display_type[0] == 'logs':
                # Enable display, disable on screen logging (except for critical messages).
                mainlog.handlers[0].setLevel(logging.CRITICAL)
                display_type[0] = 'workers'
        elif command.isdigit():
                current_page[0] = int(command)
                mainlog.handlers[0].setLevel(logging.CRITICAL)
                display_type[0] = 'workers'
        elif command.lower() == 'f':
                mainlog.handlers[0].setLevel(logging.CRITICAL)
                display_type[0] = 'failedaccounts'


# Thread to print out the status of each worker.
def status_printer(threadStatus, search_items_queue_array, db_updates_queue, wh_queue, account_queue, account_failures):
    display_type = ["workers"]
    current_page = [1]

    # Start another thread to get user input.
    t = Thread(target=switch_status_printer,
               name='switch_status_printer',
               args=(display_type, current_page))
    t.daemon = True
    t.start()

    while True:
        time.sleep(1)

        if display_type[0] == 'logs':
            # In log display mode, we don't want to show anything.
            continue

        # Create a list to hold all the status lines, so they can be printed all at once to reduce flicker.
        status_text = []

        if display_type[0] == 'workers':

            # Get the terminal size.
            width, height = terminalsize.get_terminal_size()
            # Queue and overseer take 2 lines.  Switch message takes up 2 lines.  Remove an extra 2 for things like screen status lines.
            usable_height = height - 6
            # Prevent people running terminals only 6 lines high from getting a divide by zero.
            if usable_height < 1:
                usable_height = 1

            # Calculate total skipped items.
            skip_total = 0
            for item in threadStatus:
                if 'skip' in threadStatus[item]:
                    skip_total += threadStatus[item]['skip']

            # Print the queue length.
            search_items_queue_size = 0
            for i in range(0, len(search_items_queue_array)):
                search_items_queue_size += search_items_queue_array[i].qsize()

            status_text.append('Queues: {} search items, {} db updates, {} webhook.  Total skipped items: {}. Spare accounts available: {}. Accounts on hold: {}'
                               .format(search_items_queue_size, db_updates_queue.qsize(), wh_queue.qsize(), skip_total, account_queue.qsize(), len(account_failures)))

            # Print status of overseer.
            status_text.append('{} Overseer: {}'.format(threadStatus['Overseer']['scheduler'], threadStatus['Overseer']['message']))

            # Calculate the total number of pages.  Subtracting for the overseer.
            total_pages = math.ceil((len(threadStatus) - 1 - threadStatus['Overseer']['message'].count('\n')) /
                                    float(usable_height))

            # Prevent moving outside the valid range of pages.
            if current_page[0] > total_pages:
                current_page[0] = total_pages
            if current_page[0] < 1:
                current_page[0] = 1

            # Calculate which lines to print.
            start_line = usable_height * (current_page[0] - 1)
            end_line = start_line + usable_height
            current_line = 1

            # Find the longest username and proxy.
            userlen = 4
            proxylen = 5
            for item in threadStatus:
                if threadStatus[item]['type'] == 'Worker':
                    userlen = max(userlen, len(threadStatus[item]['username']))
                    if 'proxy_display' in threadStatus[item]:
                        proxylen = max(proxylen, len(str(threadStatus[item]['proxy_display'])))

            # How pretty.
            status = '{:10} | {:5} | {:' + str(userlen) + '} | {:' + str(proxylen) + '} | {:7} | {:6} | {:5} | {:7} | {:10}'

            # Print the worker status.
            status_text.append(status.format('Worker ID', 'Start', 'User', 'Proxy', 'Success', 'Failed', 'Empty', 'Skipped', 'Message'))
            for item in sorted(threadStatus):
                if(threadStatus[item]['type'] == 'Worker'):
                    current_line += 1

                    # Skip over items that don't belong on this page.
                    if current_line < start_line:
                        continue
                    if current_line > end_line:
                        break

                    status_text.append(status.format(item, time.strftime('%H:%M', time.localtime(threadStatus[item]['starttime'])), threadStatus[item]['username'], threadStatus[item]['proxy_display'], threadStatus[item]['success'], threadStatus[item]['fail'], threadStatus[item]['noitems'], threadStatus[item]['skip'], threadStatus[item]['message']))

        elif display_type[0] == 'failedaccounts':
            status_text.append('-----------------------------------------')
            status_text.append('Accounts on hold:')
            status_text.append('-----------------------------------------')

            # Find the longest account name.
            userlen = 4
            for account in account_failures:
                userlen = max(userlen, len(account['account']['username']))

            status = '{:' + str(userlen) + '} | {:10} | {:20}'
            status_text.append(status.format('User', 'Hold Time', 'Reason'))

            for account in account_failures:
                status_text.append(status.format(account['account']['username'], time.strftime('%H:%M:%S', time.localtime(account['last_fail_time'])), account['reason']))

        # Print the status_text for the current screen.
        status_text.append('Page {}/{}. Page number to switch pages. F to show on hold accounts. <ENTER> alone to switch between status and log view'.format(current_page[0], total_pages))
        # Clear the screen.
        os.system('cls' if os.name == 'nt' else 'clear')
        # Print status.
        print "\n".join(status_text)


# The account recycler monitors failed accounts and places them back in the account queue 2 hours after they failed.
# This allows accounts that were soft banned to be retried after giving them a chance to cool down.
def account_recycler(accounts_queue, account_failures, args):
    while True:
        # Run once a minute.
        time.sleep(60)
        log.info('Account recycler running. Checking status of {} accounts'.format(len(account_failures)))

        # Create a new copy of the failure list to search through, so we can iterate through it without it changing.
        failed_temp = list(account_failures)

        # Search through the list for any item that last failed before -ari/--account-rest-interval seconds
        ok_time = now() - args.account_rest_interval
        for a in failed_temp:
            if a['last_fail_time'] <= ok_time:
                # Remove the account from the real list, and add to the account queue.
                log.info('Account {} returning to active duty.'.format(a['account']['username']))
                account_failures.remove(a)
                accounts_queue.put(a['account'])
            else:
                if 'notified' not in a:
                    log.info('Account {} needs to cool off for {} minutes due to {}'.format(a['account']['username'], round((a['last_fail_time'] - ok_time) / 60, 0), a['reason']))
                    a['notified'] = True


def worker_status_db_thread(threads_status, name, db_updates_queue):

    while True:
        workers = {}
        overseer = None
        for status in threads_status.values():
            if status['type'] == 'Overseer':
                overseer = {
                    'worker_name': name,
                    'message': status['message'],
                    'method': status['scheduler'],
                    'last_modified': datetime.utcnow()
                }
            elif status['type'] == 'Worker':
                workers[status['username']] = WorkerStatus.db_format(status, name)
        if overseer is not None:
            db_updates_queue.put((MainWorker, {0: overseer}))
            db_updates_queue.put((WorkerStatus, workers))
        time.sleep(3)


# The main search loop that keeps an eye on the over all process.
def search_overseer_thread(args, new_location_queue, pause_bit, heartb, db_updates_queue, wh_queue):

    log.info('Search overseer starting')

    search_items_queue_array = []
    scheduler_array = []
    account_queue = Queue()
    threadStatus = {}

    '''
    Create a queue of accounts for workers to pull from. When a worker has failed too many times,
    it can get a new account from the queue and reinitialize the API. Workers should return accounts
    to the queue so they can be tried again later, but must wait a bit before doing do so to
    prevent accounts from being cycled through too quickly.
    '''
    for i, account in enumerate(args.accounts):
        account_queue.put(account)

    # Create a list for failed accounts.
    account_failures = []

    threadStatus['Overseer'] = {
        'message': 'Initializing',
        'type': 'Overseer',
        'scheduler': args.scheduler
    }

    if(args.print_status):
        log.info('Starting status printer thread')
        t = Thread(target=status_printer,
                   name='status_printer',
                   args=(threadStatus, search_items_queue_array, db_updates_queue, wh_queue, account_queue, account_failures))
        t.daemon = True
        t.start()

    # Create account recycler thread.
    log.info('Starting account recycler thread')
    t = Thread(target=account_recycler, name='account-recycler', args=(account_queue, account_failures, args))
    t.daemon = True
    t.start()

    if args.status_name is not None:
        log.info('Starting status database thread')
        t = Thread(target=worker_status_db_thread,
                   name='status_worker_db',
                   args=(threadStatus, args.status_name, db_updates_queue))
        t.daemon = True
        t.start()

    # Create specified number of search_worker_thread.
    log.info('Starting search worker threads')
    for i in range(0, args.workers):
        log.debug('Starting search worker thread %d', i)

        if args.beehive or i == 0:
            search_items_queue = Queue()
            # Create the appropriate type of scheduler to handle the search queue.
            scheduler = schedulers.SchedulerFactory.get_scheduler(args.scheduler, [search_items_queue], threadStatus, args)

            scheduler_array.append(scheduler)
            search_items_queue_array.append(search_items_queue)

        # Set proxy for each worker, using round robin.
        proxy_display = 'No'
        proxy_url = False    # Will be assigned inside a search thread

        workerId = 'Worker {:03}'.format(i)
        threadStatus[workerId] = {
            'type': 'Worker',
            'message': 'Creating thread...',
            'success': 0,
            'fail': 0,
            'noitems': 0,
            'skip': 0,
            'username': '',
            'proxy_display': proxy_display,
            'proxy_url': proxy_url
        }

        t = Thread(target=search_worker_thread,
                   name='search-worker-{}'.format(i),
                   args=(args, account_queue, account_failures, search_items_queue, pause_bit,
                         threadStatus[workerId],
                         db_updates_queue, wh_queue, scheduler))
        t.daemon = True
        t.start()

    # A place to track the current location.
    current_location = False

    # The real work starts here but will halt on pause_bit.set().
    while True:

        if args.on_demand_timeout > 0 and (now() - args.on_demand_timeout) > heartb[0]:
            pause_bit.set()
            log.info("Searching paused due to inactivity...")

        # Wait here while scanning is paused.
        while pause_bit.is_set():
            for i in range(0, len(scheduler_array)):
                scheduler_array[i].scanning_paused()
            time.sleep(1)

        # If a new location has been passed to us, get the most recent one.
        if not new_location_queue.empty():
            log.info('New location caught, moving search grid')
            try:
                while True:
                    current_location = new_location_queue.get_nowait()
            except Empty:
                pass

            step_distance = 0.9 if args.no_pokemon else 0.07

            locations = generate_hive_locations(current_location, step_distance, args.step_limit, len(scheduler_array))

            for i in range(0, len(scheduler_array)):
                scheduler_array[i].location_changed(locations[i], db_updates_queue)

        # If there are no search_items_queue either the loop has finished (or been
        # cleared above) -- either way, time to fill it back up
        for i in range(0, len(scheduler_array)):
            if scheduler_array[i].time_to_refresh_queue():
                threadStatus['Overseer']['message'] = 'Search queue {} empty, scheduling more items to scan'.format(i)
                log.debug('Search queue %d empty, scheduling more items to scan', i)
                try:  # Can't have the scheduler die because of a DB deadlock
                    scheduler_array[i].schedule()
                except Exception as e:
                    log.error('Exception making schedule. Exception message: {}'.format(e))
                    traceback.print_exc(file=sys.stdout)
                    time.sleep(10)
            else:
                threadStatus['Overseer']['message'] = scheduler_array[i].get_overseer_message()

        # Now we just give a little pause here.
        time.sleep(1)


# Generates the list of locations to scan
def generate_hive_locations(current_location, step_distance, step_limit, worker_count):
    NORTH = 0
    EAST = 90
    SOUTH = 180
    WEST = 270

    xdist = math.sqrt(3) * step_distance  # dist between column centers
    ydist = 3 * (step_distance / 2)  # dist between row centers

    results = []

    results.append((current_location[0], current_location[1], 0))

    loc = current_location
    ring = 1

    while len(results) < worker_count:

        loc = get_new_coords(loc, ydist * (step_limit - 1), NORTH)
        loc = get_new_coords(loc, xdist * (1.5 * step_limit - 0.5), EAST)
        results.append((loc[0], loc[1], 0))

        for i in range(ring):
            loc = get_new_coords(loc, ydist * step_limit, NORTH)
            loc = get_new_coords(loc, xdist * (1.5 * step_limit - 1), WEST)
            results.append((loc[0], loc[1], 0))

        for i in range(ring):
            loc = get_new_coords(loc, ydist * (step_limit - 1), SOUTH)
            loc = get_new_coords(loc, xdist * (1.5 * step_limit - 0.5), WEST)
            results.append((loc[0], loc[1], 0))

        for i in range(ring):
            loc = get_new_coords(loc, ydist * (2 * step_limit - 1), SOUTH)
            loc = get_new_coords(loc, xdist * 0.5, WEST)
            results.append((loc[0], loc[1], 0))

        for i in range(ring):
            loc = get_new_coords(loc, ydist * (step_limit), SOUTH)
            loc = get_new_coords(loc, xdist * (1.5 * step_limit - 1), EAST)
            results.append((loc[0], loc[1], 0))

        for i in range(ring):
            loc = get_new_coords(loc, ydist * (step_limit - 1), NORTH)
            loc = get_new_coords(loc, xdist * (1.5 * step_limit - 0.5), EAST)
            results.append((loc[0], loc[1], 0))

        # Back to start
        for i in range(ring - 1):
            loc = get_new_coords(loc, ydist * (2 * step_limit - 1), NORTH)
            loc = get_new_coords(loc, xdist * 0.5, EAST)
            results.append((loc[0], loc[1], 0))

        loc = get_new_coords(loc, ydist * (2 * step_limit - 1), NORTH)
        loc = get_new_coords(loc, xdist * 0.5, EAST)

        ring += 1

    return results


def search_worker_thread(args, account_queue, account_failures, search_items_queue, pause_bit, status, dbq, whq, scheduler):

    log.debug('Search worker thread starting')

    # The outer forever loop restarts only when the inner one is intentionally exited - which should only be done when the worker is failing too often, and probably banned.
    # This reinitializes the API and grabs a new account from the queue.
    while True:
        try:
            status['starttime'] = now()

            # Get an account.
            status['message'] = 'Waiting to get new account from the queue'
            log.info(status['message'])
            # Make sure the scheduler is done for valid locations
            while not scheduler.ready:
                time.sleep(1)

            account = account_queue.get()
            status.update(WorkerStatus.get_worker(account['username'], scheduler.scan_location))
            status['message'] = 'Switching to account {}'.format(account['username'])
            log.info(status['message'])

            stagger_thread(args, account)

            # New lease of life right here.
            status['fail'] = 0
            status['success'] = 0
            status['noitems'] = 0
            status['skip'] = 0

            # sleep when consecutive_fails reaches max_failures, overall fails for stat purposes
            consecutive_fails = 0

            # sleep when consecutive_noitems reaches max_empty, overall noitems for stat purposes
            consecutive_noitems = 0

            # Create the API instance this will use.
            if args.mock != '':
                api = FakePogoApi(args.mock)
            else:
                api = PGoApi()

            # New account - new proxy
            if args.proxy:
                # If proxy is not assigned yet or if proxy-rotation is defined - query for new proxy
                if (not status['proxy_url']) or \
                   ((args.proxy_rotation is not None) and (args.proxy_rotation != 'none')):

                    proxy_num, status['proxy_url'] = get_new_proxy(args)
                    if args.proxy_display.upper() != 'FULL':
                        status['proxy_display'] = proxy_num
                    else:
                        status['proxy_display'] = status['proxy_url']

            if status['proxy_url']:
                log.debug("Using proxy %s", status['proxy_url'])
                api.set_proxy({'http': status['proxy_url'], 'https': status['proxy_url']})

            # The forever loop for the searches.
            while True:

                while pause_bit.is_set():
                    status['message'] = 'Scanning paused'
                    time.sleep(2)

                # If this account has been messing up too hard, let it rest
                if (args.max_failures > 0) and (consecutive_fails >= args.max_failures):
                    status['message'] = 'Account {} failed more than {} scans; possibly bad account. Switching accounts...'.format(account['username'], args.max_failures)
                    log.warning(status['message'])
                    account_failures.append({'account': account, 'last_fail_time': now(), 'reason': 'failures'})
                    break  # exit this loop to get a new account and have the API recreated

                # If this account had not find anything for too long, let it rest
                if (args.max_empty > 0) and (consecutive_noitems >= args.max_empty):
                    status['message'] = 'Account {} returned empty scan for more than {} scans; possibly ip is banned. Switching accounts...'.format(account['username'], args.max_empty)
                    log.warning(status['message'])
                    account_failures.append({'account': account, 'last_fail_time': now(), 'reason': 'empty scans'})
                    break  # exit this loop to get a new account and have the API recreated

                # If used proxy disappears from "live list" after background checking - switch account but DO not freeze it (it's not an account failure)
                if (args.proxy) and (not status['proxy_url'] in args.proxy):
                    status['message'] = 'Account {} proxy {} is not in a live list any more. Switching accounts...'.format(account['username'], status['proxy_url'])
                    log.warning(status['message'])
                    account_queue.put(account)  # experimantal, nobody did this before :)
                    break  # exit this loop to get a new account and have the API recreated

                # If this account has been running too long, let it rest
                if (args.account_search_interval is not None):
                    if (status['starttime'] <= (now() - args.account_search_interval)):
                        status['message'] = 'Account {} is being rotated out to rest.'.format(account['username'])
                        log.info(status['message'])
                        account_failures.append({'account': account, 'last_fail_time': now(), 'reason': 'rest interval'})
                        break

                # Grab the next thing to search (when available)
                step, step_location, appears, leaves, messages = scheduler.next_item(status)
                status['message'] = messages['wait']

                # Using step as a flag for no valid next location returned
                if step == -1:
                    time.sleep(scheduler.delay(status['last_scan_date']))
                    continue

                # Too soon?
                if appears and now() < appears + 10:  # Adding a 10 second grace period.
                    first_loop = True
                    paused = False
                    while now() < appears + 10:
                        if pause_bit.is_set():
                            paused = True
                            break  # why can't python just have `break 2`...
                        status['message'] = messages['early']
                        if first_loop:
                            log.info(status['message'])
                            first_loop = False
                        time.sleep(1)
                    if paused:
                        scheduler.task_done(status)
                        continue

                # Too late?
                if leaves and now() > (leaves - args.min_seconds_left):
                    scheduler.task_done(status)
                    status['skip'] += 1
                    # it is slightly silly to put this in status['message'] since it'll be overwritten very shortly after. Oh well.
                    status['message'] = messages['late']
                    log.info(status['message'])
                    # No sleep here; we've not done anything worth sleeping for. Plus we clearly need to catch up!
                    continue

                status['message'] = messages['search']
                log.debug(status['message'])

                # Let the api know where we intend to be for this loop
                # doing this before check_login so it does not also have to be done there
                # when the auth token is refreshed
                api.set_position(*step_location)

                # Ok, let's get started -- check our login status
                status['message'] = 'Logging in...'
                check_login(args, account, api, step_location, status['proxy_url'])

<<<<<<< HEAD
                # Make the actual request (finally!)
                status['message'] = 'Searching at {:6f},{:6f}'.format(step_location[0], step_location[1])
                log.info(status['message'])
=======
                # putting this message after the check_login so the messages aren't out of order
                status['message'] = messages['search']
                log.info(status['message'])

                # Make the actual request. (finally!)
                status['last_scan_date'] = datetime.utcnow()
>>>>>>> 289fa2f8
                response_dict = map_request(api, step_location, args.jitter)

                # Record the time and place the worker made the request at
                status['latitude'] = step_location[0]
                status['longitude'] = step_location[1]
                dbq.put((WorkerStatus, {0: WorkerStatus.db_format(status)}))

                # G'damnit, nothing back. Mark it up, sleep, carry on
                if not response_dict:
                    status['fail'] += 1
                    consecutive_fails += 1
<<<<<<< HEAD
                    # consecutive_noitems = 0 - I propose to leave noitems counter in case of error
                    status['message'] = 'Invalid response at {:6f},{:6f}, abandoning location'.format(step_location[0], step_location[1])
=======
                    status['message'] = messages['invalid']
>>>>>>> 289fa2f8
                    log.error(status['message'])
                    time.sleep(scheduler.delay(status['last_scan_date']))
                    continue

                # Got the response, check for captcha, parse it out, then send todo's to db/wh queues.
                try:
                    # Captcha check
                    if args.captcha_solving:
                        captcha_url = response_dict['responses']['CHECK_CHALLENGE']['challenge_url']
                        if len(captcha_url) > 1:
                            status['message'] = 'Account {} is encountering a captcha, starting 2captcha sequence'.format(account['username'])
                            log.warning(status['message'])
                            captcha_token = token_request(args, status, captcha_url)
                            if 'ERROR' in captcha_token:
                                log.warning("Unable to resolve captcha, please check your 2captcha API key and/or wallet balance")
                                account_failures.append({'account': account, 'last_fail_time': now(), 'reason': 'catpcha failed to verify'})
                                break
                            else:
                                status['message'] = 'Retrieved captcha token, attempting to verify challenge for {}'.format(account['username'])
                                log.info(status['message'])
                                response = api.verify_challenge(token=captcha_token)
                                if 'success' in response['responses']['VERIFY_CHALLENGE']:
                                    status['message'] = "Account {} successfully uncaptcha'd".format(account['username'])
                                    log.info(status['message'])
                                    status['last_scan_date'] = datetime.utcnow()
                                    # Make another request for the same coordinate since the previous one was captcha'd
                                    response_dict = map_request(api, step_location, args.jitter)
                                else:
                                    status['message'] = "Account {} failed verifyChallenge, putting away account for now".format(account['username'])
                                    log.info(status['message'])
                                    account_failures.append({'account': account, 'last_fail_time': now(), 'reason': 'catpcha failed to verify'})
                                    break

                    parsed = parse_map(args, response_dict, step_location, dbq, whq, api, status['last_scan_date'])
                    scheduler.task_done(status, parsed)
                    if parsed['count'] > 0:
                        status['success'] += 1
                        consecutive_noitems = 0
                    else:
                        status['noitems'] += 1
                        consecutive_noitems += 1
                    consecutive_fails = 0
                    status['message'] = 'Search at {:6f},{:6f} completed with {} finds'.format(step_location[0], step_location[1], parsed['count'])
                    log.debug(status['message'])
                # except KeyError as e:
                except Exception as e:
                    parsed = False
                    status['fail'] += 1
                    consecutive_fails += 1
                    # consecutive_noitems = 0 - I propose to leave noitems counter in case of error
                    status['message'] = 'Map parse failed at {:6f},{:6f}, abandoning location. {} may be banned.'.format(step_location[0], step_location[1], account['username'])
                    log.exception('{}. Exception message: {}'.format(status['message'], e))

                # Get detailed information about gyms.
                if args.gym_info and parsed:
                    # Build up a list of gyms to update.
                    gyms_to_update = {}
                    for gym in parsed['gyms'].values():
                        # Can only get gym details within 1km of our position.
                        distance = calc_distance(step_location, [gym['latitude'], gym['longitude']])
                        if distance < 1:
                            # Check if we already have details on this gym. (if not, get them)
                            try:
                                record = GymDetails.get(gym_id=gym['gym_id'])
                            except GymDetails.DoesNotExist as e:
                                gyms_to_update[gym['gym_id']] = gym
                                continue

                            # If we have a record of this gym already, check if the gym has been updated since our last update.
                            if record.last_scanned < gym['last_modified']:
                                gyms_to_update[gym['gym_id']] = gym
                                continue
                            else:
                                log.debug('Skipping update of gym @ %f/%f, up to date', gym['latitude'], gym['longitude'])
                                continue
                        else:
                            log.debug('Skipping update of gym @ %f/%f, too far away from our location at %f/%f (%fkm)', gym['latitude'], gym['longitude'], step_location[0], step_location[1], distance)

                    if len(gyms_to_update):
                        gym_responses = {}
                        current_gym = 1
                        status['message'] = 'Updating {} gyms for location {},{}...'.format(len(gyms_to_update), step_location[0], step_location[1])
                        log.debug(status['message'])

                        for gym in gyms_to_update.values():
                            status['message'] = 'Getting details for gym {} of {} for location {:6f},{:6f}...'.format(current_gym, len(gyms_to_update), step_location[0], step_location[1])
                            time.sleep(random.random() + 2)
                            response = gym_request(api, step_location, gym)

                            # make sure the gym was in range. (sometimes the API gets cranky about gyms that are ALMOST 1km away)
                            if response['responses']['GET_GYM_DETAILS']['result'] == 2:
                                log.warning('Gym @ %f/%f is out of range (%dkm), skipping', gym['latitude'], gym['longitude'], distance)
                            else:
                                gym_responses[gym['gym_id']] = response['responses']['GET_GYM_DETAILS']

                            # Increment which gym we're on. (for status messages)
                            current_gym += 1

                        status['message'] = 'Processing details of {} gyms for location {:6f},{:6f}...'.format(len(gyms_to_update), step_location[0], step_location[1])
                        log.debug(status['message'])

                        if gym_responses:
                            parse_gyms(args, gym_responses, whq)

                # Delay the desired amount after "scan" completion
                delay = scheduler.delay(status['last_scan_date'])
                status['message'] += ', sleeping {}s until {}'.format(delay, time.strftime('%H:%M:%S', time.localtime(time.time() + args.scan_delay)))

                time.sleep(delay)

        # Catch any process exceptions, log them, and continue the thread.
        except Exception as e:
            log.error('Exception in search_worker under account {} Exception message: {}'.format(account['username'], e))
            status['message'] = 'Exception in search_worker using account {}. Restarting with fresh account. See logs for details.'.format(account['username'])
            traceback.print_exc(file=sys.stdout)
            account_failures.append({'account': account, 'last_fail_time': now(), 'reason': 'exception'})
            time.sleep(args.scan_delay)


def check_login(args, account, api, position, proxy_url):

    # Logged in? Enough time left? Cool!
    if api._auth_provider and api._auth_provider._ticket_expire:
        remaining_time = api._auth_provider._ticket_expire / 1000 - time.time()
        if remaining_time > 60:
            log.debug('Credentials remain valid for another %f seconds', remaining_time)
            return

    # Try to login. (a few times, but don't get stuck here)
    i = 0
    while i < args.login_retries:
        try:
            if proxy_url:
                api.set_authentication(provider=account['auth_service'], username=account['username'], password=account['password'], proxy_config={'http': proxy_url, 'https': proxy_url})
            else:
                api.set_authentication(provider=account['auth_service'], username=account['username'], password=account['password'])
            break
        except AuthException:
            if i >= args.login_retries:
                raise TooManyLoginAttempts('Exceeded login attempts')
            else:
                i += 1
                log.error('Failed to login to Pokemon Go with account %s. Trying again in %g seconds', account['username'], args.login_delay)
                time.sleep(args.login_delay)

    log.debug('Login for account %s successful', account['username'])
    time.sleep(20)


def map_request(api, position, jitter=False):
    # Create scan_location to send to the api based off of position, because tuples aren't mutable.
    if jitter:
        # Jitter it, just a little bit.
        scan_location = jitterLocation(position)
        log.debug('Jittered to: %f/%f/%f', scan_location[0], scan_location[1], scan_location[2])
    else:
        # Just use the original coordinates.
        scan_location = position

    try:
        cell_ids = util.get_cell_ids(scan_location[0], scan_location[1])
        timestamps = [0, ] * len(cell_ids)
        req = api.create_request()
        response = req.get_map_objects(latitude=f2i(scan_location[0]),
                                       longitude=f2i(scan_location[1]),
                                       since_timestamp_ms=timestamps,
                                       cell_id=cell_ids)
        response = req.check_challenge()
        response = req.get_hatched_eggs()
        response = req.get_inventory()
        response = req.check_awarded_badges()
        response = req.download_settings()
        response = req.get_buddy_walked()
        response = req.call()
        return response

    except Exception as e:
        log.warning('Exception while downloading map: %s', e)
        return False


def gym_request(api, position, gym):
    try:
        log.debug('Getting details for gym @ %f/%f (%fkm away)', gym['latitude'], gym['longitude'], calc_distance(position, [gym['latitude'], gym['longitude']]))
        req = api.create_request()
        x = req.get_gym_details(gym_id=gym['gym_id'],
                                player_latitude=f2i(position[0]),
                                player_longitude=f2i(position[1]),
                                gym_latitude=gym['latitude'],
                                gym_longitude=gym['longitude'])
        x = req.check_challenge()
        x = req.get_hatched_eggs()
        x = req.get_inventory()
        x = req.check_awarded_badges()
        x = req.download_settings()
        x = req.get_buddy_walked()
        x = req.call()
        # Print pretty(x).
        return x

    except Exception as e:
        log.warning('Exception while downloading gym details: %s', e)
        return False


def token_request(args, status, url):
    s = requests.Session()
    # Fetch the CAPTCHA_ID from 2captcha.
    try:
        captcha_id = s.post("http://2captcha.com/in.php?key={}&method=userrecaptcha&googlekey={}&pageurl={}".format(args.captcha_key, args.captcha_dsk, url)).text.split('|')[1]
        captcha_id = str(captcha_id)
    # IndexError implies that the retuned response was a 2captcha error.
    except IndexError:
        return 'ERROR'
    status['message'] = 'Retrieved captcha ID: {}; now retrieving token'.format(captcha_id)
    log.info(status['message'])
    # Get the response, retry every 5 seconds if its not ready.
    recaptcha_response = s.get("http://2captcha.com/res.php?key={}&action=get&id={}".format(args.captcha_key, captcha_id)).text
    while 'CAPCHA_NOT_READY' in recaptcha_response:
        log.info("Captcha token is not ready, retrying in 5 seconds")
        time.sleep(5)
        recaptcha_response = s.get("http://2captcha.com/res.php?key={}&action=get&id={}".format(args.captcha_key, captcha_id)).text
    token = str(recaptcha_response.split('|')[1])
    return token


def calc_distance(pos1, pos2):
    R = 6378.1  # KM radius of the earth

    dLat = math.radians(pos1[0] - pos2[0])
    dLon = math.radians(pos1[1] - pos2[1])

    a = math.sin(dLat / 2) * math.sin(dLat / 2) + \
        math.cos(math.radians(pos1[0])) * math.cos(math.radians(pos2[0])) * \
        math.sin(dLon / 2) * math.sin(dLon / 2)

    c = 2 * math.atan2(math.sqrt(a), math.sqrt(1 - a))
    d = R * c

    return d


# Delay each thread start time so that logins occur after delay.
def stagger_thread(args, account):
    if args.accounts.index(account) == 0:
        return  # No need to delay the first one.
    delay = args.accounts.index(account) * args.login_delay + ((random.random() - .5) / 2)
    log.debug('Delaying thread startup for %.2f seconds', delay)
    time.sleep(delay)


class TooManyLoginAttempts(Exception):
    pass<|MERGE_RESOLUTION|>--- conflicted
+++ resolved
@@ -596,18 +596,12 @@
                 status['message'] = 'Logging in...'
                 check_login(args, account, api, step_location, status['proxy_url'])
 
-<<<<<<< HEAD
-                # Make the actual request (finally!)
-                status['message'] = 'Searching at {:6f},{:6f}'.format(step_location[0], step_location[1])
-                log.info(status['message'])
-=======
                 # putting this message after the check_login so the messages aren't out of order
                 status['message'] = messages['search']
                 log.info(status['message'])
 
                 # Make the actual request. (finally!)
                 status['last_scan_date'] = datetime.utcnow()
->>>>>>> 289fa2f8
                 response_dict = map_request(api, step_location, args.jitter)
 
                 # Record the time and place the worker made the request at
@@ -619,12 +613,7 @@
                 if not response_dict:
                     status['fail'] += 1
                     consecutive_fails += 1
-<<<<<<< HEAD
-                    # consecutive_noitems = 0 - I propose to leave noitems counter in case of error
-                    status['message'] = 'Invalid response at {:6f},{:6f}, abandoning location'.format(step_location[0], step_location[1])
-=======
                     status['message'] = messages['invalid']
->>>>>>> 289fa2f8
                     log.error(status['message'])
                     time.sleep(scheduler.delay(status['last_scan_date']))
                     continue
