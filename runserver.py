--- conflicted
+++ resolved
@@ -236,13 +236,8 @@
 
     if not args.only_server:
 
-<<<<<<< HEAD
         # Processing proxies if set (load from file, check and overwrite old args.proxy with new working list)
         args.proxy = check_proxies(args)
-=======
-        # Check all proxies before continue so we know they are good
-        if args.proxy and not args.proxy_skip_check:
->>>>>>> 04723899
 
         # Run periodical proxy refresh thread
         if (args.proxy_file is not None) and (args.proxy_refresh > 0):
